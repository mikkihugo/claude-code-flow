--- conflicted
+++ resolved
@@ -25,14 +25,7 @@
       }
     }],
     '^.+\\.js$': ['babel-jest', {
-<<<<<<< HEAD
       presets: [['@babel/preset-env', { modules: 'auto' }]]
-=======
-      presets: [['@babel/preset-env', { 
-        modules: 'auto',
-        targets: { node: 'current' }
-      }]]
->>>>>>> 8e8245f1
     }]
   },
   moduleNameMapper: {
